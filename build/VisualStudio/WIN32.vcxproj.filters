--- conflicted
+++ resolved
@@ -160,7 +160,6 @@
     <Filter Include="Lib\FreeRTOS\coreMQTT-Agent\source\dependency\coreMQTT\source\interface">
       <UniqueIdentifier>{d852f1f2-242b-4f62-a469-bc8f51e6d5a4}</UniqueIdentifier>
     </Filter>
-<<<<<<< HEAD
     <Filter Include="Lib\AWS\Shadow">
       <UniqueIdentifier>{52c9068b-79db-472b-8235-31e3b99dde36}</UniqueIdentifier>
     </Filter>
@@ -169,10 +168,9 @@
     </Filter>
     <Filter Include="Source\shadow-tasks">
       <UniqueIdentifier>{66473abe-6956-449b-904a-fd3d655083c5}</UniqueIdentifier>
-=======
+    </Filter>
     <Filter Include="Lib\FreeRTOS\MQTT-Agent-Interface">
       <UniqueIdentifier>{fefad340-836c-4887-afa9-8a31e570221e}</UniqueIdentifier>
->>>>>>> e1f99002
     </Filter>
   </ItemGroup>
   <ItemGroup>
@@ -356,7 +354,6 @@
     <ClCompile Include="..\..\lib\FreeRTOS\coreMQTT-Agent\source\dependency\coreMQTT\source\core_mqtt_state.c">
       <Filter>Lib\FreeRTOS\coreMQTT-Agent\source\dependency\coreMQTT\source</Filter>
     </ClCompile>
-<<<<<<< HEAD
     <ClCompile Include="..\..\lib\AWS\shadow\source\shadow.c">
       <Filter>Lib\AWS\Shadow</Filter>
     </ClCompile>
@@ -368,13 +365,12 @@
     </ClCompile>
     <ClCompile Include="..\..\source\shadow-tasks\shadow_update_task.c">
       <Filter>Source\shadow-tasks</Filter>
-=======
+    </ClCompile>
     <ClCompile Include="..\..\lib\FreeRTOS\mqtt-agent-interface\freertos_agent_message.c">
       <Filter>Lib\FreeRTOS\MQTT-Agent-Interface</Filter>
     </ClCompile>
     <ClCompile Include="..\..\lib\FreeRTOS\mqtt-agent-interface\freertos_command_pool.c">
       <Filter>Lib\FreeRTOS\MQTT-Agent-Interface</Filter>
->>>>>>> e1f99002
     </ClCompile>
   </ItemGroup>
   <ItemGroup>
@@ -570,7 +566,6 @@
     <ClInclude Include="..\..\lib\FreeRTOS\coreMQTT-Agent\source\dependency\coreMQTT\source\interface\transport_interface.h">
       <Filter>Lib\FreeRTOS\coreMQTT-Agent\source\dependency\coreMQTT\source\interface</Filter>
     </ClInclude>
-<<<<<<< HEAD
     <ClInclude Include="..\..\lib\AWS\shadow\source\include\shadow.h">
       <Filter>Lib\AWS\Shadow\include</Filter>
     </ClInclude>
@@ -579,13 +574,12 @@
     </ClInclude>
     <ClInclude Include="..\..\source\configuration-files\shadow_config.h">
       <Filter>Configuration Files</Filter>
-=======
+    </ClInclude>
     <ClInclude Include="..\..\lib\FreeRTOS\mqtt-agent-interface\freertos_agent_message.h">
       <Filter>Lib\FreeRTOS\MQTT-Agent-Interface</Filter>
     </ClInclude>
     <ClInclude Include="..\..\lib\FreeRTOS\mqtt-agent-interface\freertos_command_pool.h">
       <Filter>Lib\FreeRTOS\MQTT-Agent-Interface</Filter>
->>>>>>> e1f99002
     </ClInclude>
   </ItemGroup>
   <ItemGroup>
